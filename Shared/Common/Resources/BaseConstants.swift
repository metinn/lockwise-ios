/* This Source Code Form is subject to the terms of the Mozilla Public
 * License, v. 2.0. If a copy of the MPL was not distributed with this
 * file, You can obtain one at http://mozilla.org/MPL/2.0/. */

import Foundation
import UIKit

public let isRunningTest = NSClassFromString("XCTestCase") != nil

class Constant {
    class app {
        static let group = "group.org.mozilla.ios.Lockbox"
    }

    struct fxa {
        static let oldSyncScope = "https://identity.mozilla.com/apps/oldsync"
        static let lockboxScope = "https://identity.mozilla.com/apps/lockbox"
        static let profileScope = "profile"
        static let scopes = [oldSyncScope, lockboxScope, profileScope]
    }

    struct setting {
        static let defaultAutoLock = Setting.AutoLock.FiveMinutes
        static let defaultItemListSort = Setting.ItemListSort.alphabetically
        static let defaultRecordUsageData = true
        static let defaultForceLock = false
    }

    struct color {
        static let cellBorderGrey = UIColor(hex: 0xC8C7CC)
        static let viewBackground = UIColor(hex: 0xEDEDF0)
        static let lightGrey = UIColor(hex: 0xEFEFEF)
        static let lockBoxBlue = UIColor(hex: 0x0060DF)
        static let lockBoxTeal = UIColor(hex: 0x00C8D7)
        static let settingsHeader = UIColor(hex: 0x737373)
        static let tableViewCellHighlighted = UIColor(hex: 0xE5EFF9)
        static let buttonTitleColorNormalState = UIColor.white
        static let buttonTitleColorOtherState = UIColor(white: 1.0, alpha: 0.6)
        static let shadowColor = UIColor(red: 12, green: 12, blue: 13)
        static let videoBorderColor = UIColor(hex: 0xD7D7DB)
        static let helpTextBorderColor = UIColor(hex: 0xD8D7DE)
    }

    struct number {
        static let displayStatusAlertLength = isRunningTest ? TimeInterval(0.0) : TimeInterval(1.5)
        static let displayAlertFade = isRunningTest ? TimeInterval(0.0) : TimeInterval(0.3)
        static let displayAlertOpacity: CGFloat = 0.75
        static let displayAlertYPercentage: CGFloat = 0.4
        static let fxaButtonTopSpaceFirstLogin: CGFloat = 88.0
        static let fxaButtonTopSpaceUnlock: CGFloat = 40.0
        static let copyExpireTimeSecs = 60
        static let minimumSpinnerHUDTime = isRunningTest ? TimeInterval(0.0) : TimeInterval(1.0)
    }

    class string {
        static let enablingAutofill = NSLocalizedString("autofill.enabling", value: "Updating Autofill...", comment: "Text displayed while autofill credentials are being populated")
        static let completedEnablingAutofill = NSLocalizedString("autofill.finished_enabling", value: "Finished updating autofill", comment: "Accesibility notification when autofill is done being enabled")
        static let unlockPlaceholder = NSLocalizedString("unlock_placeholder", value: "This will unlock the app.", comment: "Placeholder text when the user's email is unavailable while unlocking Lockbox, shown in Touch ID and passcode prompts")
        static let signInRequired = NSLocalizedString("autofill.signInRequired", value: "Sign in Required", comment: "Title for alert dialog explaining that a user must be signed in to use autofill")
        static let signInRequiredBody = NSLocalizedString("autofill.signInRequiredBody", value: "You must be signed in to %@ before AutoFill will allow you to add passwords from %@. Once you have signed in, your entries will start appearing in AutoFill.", comment: "Body for alert dialog explaining that a user must be signed in to use autofill")
        static let ok = NSLocalizedString("ok", value: "OK", comment: "Ok button title")
        static let productName = NSLocalizedString("firefoxLockbox", value: "Firefox Lockbox", comment: "Product Name")
        static let signIn = NSLocalizedString("signIn", value: "Sign In", comment: "Sign in button text")
        static let yourLockbox = NSLocalizedString("your_lockbox", value: "Firefox Lockbox", comment: "Title appearing above the list of entries on the main screen of the app")
        static let cancel = NSLocalizedString("cancel", value: "Cancel", comment: "Cancel button title")
        static let usernamePlaceholder = NSLocalizedString("username_placeholder", value: "(no username)", comment: "Placeholder text when there is no username")
    }
}

enum UserDefaultKey: String {
    case autoLockTime, autoLockTimerDate, itemListSort, recordUsageData, forceLock

    static var allValues: [UserDefaultKey] = [.autoLockTime, .autoLockTimerDate, .itemListSort, .recordUsageData, .forceLock]

    var defaultValue: Any? {
        switch self {
        case .autoLockTime:
            return Constant.setting.defaultAutoLock.rawValue
        case .recordUsageData:
            return Constant.setting.defaultRecordUsageData
        case .autoLockTimerDate:
            return nil
        case .itemListSort:
            return Constant.setting.defaultItemListSort.rawValue
        case .forceLock:
<<<<<<< HEAD
            return false
=======
            return Constant.setting.defaultForceLock
>>>>>>> 287f68fd
        }
    }
}

enum KeychainKey: String {
    // note: these additional keys are holdovers from the previous Lockbox-owned style of
    // authentication
    case email, displayName, avatarURL, accountJSON

    static let allValues: [KeychainKey] = [.accountJSON, .email, .displayName, .avatarURL]
    
    static let oldAccountValues: [KeychainKey] = [.email, .displayName, .avatarURL]
}<|MERGE_RESOLUTION|>--- conflicted
+++ resolved
@@ -83,11 +83,7 @@
         case .itemListSort:
             return Constant.setting.defaultItemListSort.rawValue
         case .forceLock:
-<<<<<<< HEAD
-            return false
-=======
             return Constant.setting.defaultForceLock
->>>>>>> 287f68fd
         }
     }
 }
